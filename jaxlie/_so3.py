--- conflicted
+++ resolved
@@ -499,12 +499,8 @@
         safe_theta = jnp.sqrt(
             jnp.where(
                 use_taylor,
-<<<<<<< HEAD
                 # Any constant value should do here.
                 jnp.ones_like(theta_squared),
-=======
-                1.0,  # Any constant value should do here.
->>>>>>> 41337d7e
                 theta_squared,
             )
         )
